include *.rst
include *.txt
include *.cfg
include LICENSE
include pyproject.toml
include tox.ini
recursive-include aqt *.ini
recursive-include aqt *.json
recursive-include aqt *.yml
recursive-include docs *.bat
recursive-include docs *.dia
recursive-include docs *.py
recursive-include docs *.rst
recursive-include docs *.yml
recursive-include docs *.svg
recursive-include docs *.html
recursive-include docs *.txt
recursive-include docs Makefile
recursive-include tests *.html
recursive-include tests *.ini
recursive-include tests *.json
recursive-include tests *.py
recursive-include tests *.xml
<<<<<<< HEAD
exclude .gitignore
prune .github
=======
prune .github
exclude .gitignore
exclude azure-pipelines.yml
exclude qtaccount.ini
exclude aqtinstall.log
>>>>>>> 56648f70
<|MERGE_RESOLUTION|>--- conflicted
+++ resolved
@@ -21,13 +21,8 @@
 recursive-include tests *.json
 recursive-include tests *.py
 recursive-include tests *.xml
-<<<<<<< HEAD
-exclude .gitignore
-prune .github
-=======
 prune .github
 exclude .gitignore
 exclude azure-pipelines.yml
 exclude qtaccount.ini
 exclude aqtinstall.log
->>>>>>> 56648f70
